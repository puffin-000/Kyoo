name: Build
on: [push, pull_request, workflow_dispatch]

jobs:
  build:
    name: "${{matrix.artifact}}'s Build"
    runs-on: ${{matrix.os}}
    if: github.event_name == 'push' || github.event.pull_request.head.repo.full_name != github.repository
    strategy:
      fail-fast: false
      matrix:
        include:
          - os: ubuntu-latest #ubuntu-16.04 # We are using an old version of ubuntu to have an old libc version (forward compatibility exist but not backward)
            runtime: linux-x64
            artifact: linux
          - os: windows-latest
            runtime: win-x64
            artifact: windows
          - os: macOS-latest
            runtime: osx-x64
            artifact: macos
    steps:
      - uses: actions/checkout@v1
        with:
          submodules: recursive
      - name: Setup .NET
        uses: actions/setup-dotnet@v1
        with:
          dotnet-version: 5.0.x
      - name: Install ffmpeg
        shell: bash
        run: |
          if [[ "${{runner.os}}" == "Windows" ]]; then
            choco install ffmpeg-shared
          elif [[ "${{runner.os}}" == "macOS" ]]; then
            brew install ffmpeg
          else
            # sudo add-apt-repository -y "deb http://azure.archive.ubuntu.com/ubuntu groovy main multiverse restricted universe"
<<<<<<< HEAD
            # sudo apt-get update -y
            sudo apt-get update 
=======
            sudo apt-get update
>>>>>>> b8a5ebdc
            sudo apt-get install -y libavutil-dev libavcodec-dev libavformat-dev
          fi
      - name: Enabling windows compilations tools
        if: matrix.artifact == 'windows'
        uses: ilammy/msvc-dev-cmd@v1
      - name: Select the project to build
        shell: bash
        run: echo "PROJECT=$([ "${{runner.os}}" == "Windows" ] && echo Kyoo.WindowsHost || echo Kyoo)" >> $GITHUB_ENV
      - name: Build the app
        env: 
          INCLUDE: ${{env.INCLUDE}};C:\Program Files\FFmpeg\include
          LIB: ${{env.LIB}};C:\Program Files\FFmpeg\lib
          LIBPATH: ${{env.LIBPATH}};C:\Program Files\FFmpeg\lib
          CFLAGS: -I/usr/local/include
          LDFLAGS: -L/usr/local/lib
        run: dotnet publish -r ${{matrix.runtime}} -c Release -o dist ${{env.PROJECT}}
      - name: Compression output
        shell: bash
        run: |
          assets=kyoo_${{matrix.artifact}}
          if [[ "${{runner.os}}" == "Windows" ]]; then
            cd dist
            cp -r "/C/Program Files/FFmpeg/bin/." .
            7z a "../$assets.zip"
          else
            rootgrp=$([ "${{runner.os}}" == "macOS" ] && echo wheel || echo root)
            sudo chown -R root:$rootgrp dist
            tar -C dist -czf "$assets.tar.gz" .
          fi
      - uses: actions/upload-artifact@v2
        with:
          name: kyoo_${{matrix.artifact}}
          path: |
            *.zip
            *.tar.gz

  windows_release:
    name: Create windows release
    runs-on: windows-latest
    needs: build
    steps:
      - uses: actions/checkout@v1
      - name: Download windows build
        uses: actions/download-artifact@v2
        with:
          name: kyoo_windows
          path: artifact
      - name: Unzip windows files
        run: mkdir dist_win && 7z x artifact/kyoo_windows.zip -odist_win
      - name: Install Inno Setup
        shell: cmd
        run: |
          curl -L https://jrsoftware.org/download.php/is.exe > innosetup.exe
          innosetup.exe /VERYSILENT /SUPPRESSMSGBOXES /Log=log.txt || (cat log.txt && exit 1)
      - name: Create windows installer
        shell: bash
        run: iscc -Dkyoo=$(realpath dist_win) -O./ -Fkyoo-windows deployment/kyoo-windows.iss
      - uses: actions/upload-artifact@v2
        with:
          name: kyoo_windows_installer
          path: ./kyoo-windows.exe

  release:
    name: Create debian, rpm & arch releases
    runs-on: ubuntu-latest
    needs: build
    env:
      description: "A media browser"
      version: v0.0.1 #${{ github.ref }}
    steps:
      - uses: actions/checkout@v1
      - name: Download linux build
        uses: actions/download-artifact@v2
        with:
          name: kyoo_linux
          path: artifact
      - name: Unzip the published files.
        run: mkdir dist && tar -C dist -xzf artifact/kyoo_linux.tar.gz
      - name: Create the package structure
        run: |
          sudo mkdir -p pkg/usr/lib/
          sudo cp -r --no-preserve ownership dist pkg/usr/lib/kyoo
          sudo install -Dm 644 deployment/kyoo.service -t pkg/usr/lib/systemd/system/
          sudo install -Dm 644 deployment/kyoo.sysusers pkg/usr/lib/sysusers.d/kyoo.conf
          sudo install -Dm 644 deployment/kyoo.tmpfiles pkg/usr/lib/tmpfiles.d/kyoo.conf
      - name: Build debian package 
        uses: jiro4989/build-deb-action@v2
        with:
          package: kyoo
          package_root: pkg
          maintainer: Zoe Roux <zoe.roux@sdg.moe>
          version: ${{env.version}}
          depends: "libavutil-dev, libavcodec-dev, libavformat-dev"
          arch: amd64
          desc: ${{env.description}}
      - name: Build rpm package
        run: |
          mkdir out
          sudo rm -rf pkg/DEBIAN
          rpmbuild -bb --buildroot $(pwd)/out --build-in-place --define "_rpmdir $(pwd)/rpm" deployment/kyoo.spec
      - name: Prepare arch package
        run: |
          mkdir deployment/output
          mv deployment/PKGBUILD.github deployment/PKGBUILD
          cp -a pkg/usr deployment/output/usr
      - uses: edlanglois/pkgbuild-action@v1
        id: makepkg
        with:
          pkgdir: deployment
          namcapDisable: true
      - uses: actions/upload-artifact@v2
        with:
          name: kyoo_rpm
          path: ./rpm/x86_64/*.rpm
      - uses: actions/upload-artifact@v2
        with:
          name: kyoo_debian
          path: ./*.deb
      - uses: actions/upload-artifact@v2
        with:
          name: kyoo_arch
          path: ${{steps.makepkg.outputs.pkgfile0}}
  
#  new-version:
#    if: startsWith(github.ref, 'refs/tags/v')
#    runs-on: ubuntu-latest    
<|MERGE_RESOLUTION|>--- conflicted
+++ resolved
@@ -36,12 +36,7 @@
             brew install ffmpeg
           else
             # sudo add-apt-repository -y "deb http://azure.archive.ubuntu.com/ubuntu groovy main multiverse restricted universe"
-<<<<<<< HEAD
-            # sudo apt-get update -y
             sudo apt-get update 
-=======
-            sudo apt-get update
->>>>>>> b8a5ebdc
             sudo apt-get install -y libavutil-dev libavcodec-dev libavformat-dev
           fi
       - name: Enabling windows compilations tools
