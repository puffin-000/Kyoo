--- conflicted
+++ resolved
@@ -1,20 +1,14 @@
 using System;
 using System.Collections.Generic;
 using System.Linq;
-<<<<<<< HEAD
-=======
 using System.Linq.Expressions;
 using System.Runtime.InteropServices;
->>>>>>> 49471e01
 using System.Threading.Tasks;
 using JetBrains.Annotations;
 using Kyoo.Models;
 
 namespace Kyoo.Controllers
 {
-<<<<<<< HEAD
-	public interface IRepository<T> : IDisposable, IAsyncDisposable
-=======
 	public readonly struct Pagination
 	{
 		public int Count { get; }
@@ -75,17 +69,10 @@
 	}
 	
 	public interface IRepository<T> : IDisposable, IAsyncDisposable where T : IResource
->>>>>>> 49471e01
 	{
 		Task<T> Get(int id);
 		Task<T> Get(string slug);
 		Task<ICollection<T>> Search(string query);
-<<<<<<< HEAD
-		Task<ICollection<T>> GetAll();
-		Task<int> Create([NotNull] T obj);
-		Task<int> CreateIfNotExists([NotNull] T obj);
-		Task Edit([NotNull] T edited, bool resetOld);
-=======
 		
 		Task<ICollection<T>> GetAll(Expression<Func<T, bool>> where = null, 
 			Sort<T> sort = default,
@@ -99,7 +86,6 @@
 		Task<T> Create([NotNull] T obj);
 		Task<T> CreateIfNotExists([NotNull] T obj);
 		Task<T> Edit([NotNull] T edited, bool resetOld);
->>>>>>> 49471e01
 		
 		Task Delete(int id);
 		Task Delete(string slug);
